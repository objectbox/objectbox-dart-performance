import 'dart:async';
import 'dart:io';
import 'dart:ui';

import 'package:flutter/material.dart';
import 'package:path/path.dart' as path;
import 'package:path_provider/path_provider.dart';

import 'executor.dart';
import 'hive_executor.dart' as hive;
import 'model.dart';
import 'obx_executor.dart' as obx;
import 'sqf_executor.dart' as sqf;
<<<<<<< HEAD

// import 'hive_lazy_executor.dart' as hive_lazy;
// import 'cf_executor.dart' as cf;
=======
import 'hive_executor.dart' as hive;
import 'hive_lazy_executor.dart' as hive_lazy;
import 'cf_executor.dart' as cf;
import 'isar_sync_executor.dart' as isar_sync;
>>>>>>> f4a339d6
import 'time_tracker.dart';

void main() {
  runApp(MyApp());
}

class MyApp extends StatelessWidget {
  // This widget is the root of your application.
  @override
  Widget build(BuildContext context) {
    return MaterialApp(
      title: 'DB Benchmark',
      theme: ThemeData(
        // This is the theme of your application.
        //
        // Try running your application with "flutter run". You'll see the
        // application has a blue toolbar. Then, without quitting the app, try
        // changing the primarySwatch below to Colors.green and then invoke
        // "hot reload" (press "r" in the console where you ran "flutter run",
        // or simply save your changes to "hot reload" in a Flutter IDE).
        // Notice that the counter didn't reset back to zero; the application
        // is not restarted.
        primarySwatch: Colors.blue,
        // This makes the visual density adapt to the platform that you run
        // the app on. For desktop platforms, the controls will be smaller and
        // closer together (more dense) than on mobile platforms.
        visualDensity: VisualDensity.adaptivePlatformDensity,
      ),
      home: MyHomePage(title: 'DB Benchmark'),
    );
  }
}

class MyHomePage extends StatefulWidget {
  MyHomePage({Key? key, required this.title}) : super(key: key);

  // This widget is the home page of your application. It is stateful, meaning
  // that it has a State object (defined below) that contains fields that affect
  // how it looks.

  // This class is the configuration for the state. It holds the values (in this
  // case the title) provided by the parent (in this case the App widget) and
  // used by the build method of the State. Fields in a Widget subclass are
  // always marked "final".

  final String title;

  @override
  _MyHomePageState createState() => _MyHomePageState();
}

enum DbEngine { ObjectBox, sqflite, Hive }

enum Mode { CRUD, Queries }

class _MyHomePageState extends State<MyHomePage> {
  var _db = DbEngine.ObjectBox;
  var _mode = Mode.CRUD;
  var _indexed = false;
  final _countController = TextEditingController(text: '10000');
  final _runsController = TextEditingController(text: '10');
  late final TimeTracker _tracker = TimeTracker(_print);
  final appDir = Completer<Directory>();

  var _result = '';
  final _resultRows = <TableRow>[];

  void _print(List<String> columns) {
    setState(() {
      final cols = <Widget>[];
      for (var i = 0; i < columns.length; i++) {
        cols.add(Text(columns[i],
            softWrap: false,
            style: TextStyle(
                fontSize: 20,
                fontWeight:
                    _resultRows.isEmpty ? FontWeight.bold : FontWeight.normal),
            textAlign: i == 0 ? TextAlign.left : TextAlign.right));
      }
      _resultRows.add(TableRow(children: cols));
    });
  }

  void configure(DbEngine db, Mode mode, bool indexed) => setState(() {
        _db = db;
        _mode = mode;
        _indexed = indexed;
        _result = '';
        _resultRows.clear();
      });

  @override
  void initState() {
    super.initState();
    getApplicationDocumentsDirectory().then(appDir.complete);
  }

  Future<ExecutorBase<T>> _createExecutor<T extends TestEntity>(
      Directory dbDir) async {
    switch (_db) {
      case DbEngine.ObjectBox:
        return Future.value(obx.Executor<T>(dbDir, _tracker));
      case DbEngine.sqflite:
        return sqf.Executor.create<T>(
            Directory(path.join(dbDir.path, 'bench.db')), _tracker);
      case DbEngine.Hive:
        return hive.Executor.create<T>(dbDir, _tracker);
      // case 4:
      //   return hive_lazy.Executor.create<T>(dbDir, _tracker);
      // case 5:
      //   return cf.Executor.create<T>(dbDir, _tracker);
      default:
        throw Exception('Unknown executor');
    }
  }

  bool get indexed => _indexed && _db != DbEngine.Hive;

  void _runBenchmark() async {
    setState(() {
      _result = 'Benchmark starting...';
      _resultRows.clear();
    });

    final dbDir = (await appDir.future).createTempSync();
    print('Using temporary DB directory $dbDir');
    dbDir.createSync(recursive: true);

    ExecutorBase? executor;
    try {
<<<<<<< HEAD
      if (indexed) {
        executor = await _createExecutor<TestEntityIndexed>(dbDir);
      } else {
        executor = await _createExecutor<TestEntityPlain>(dbDir);
=======
      switch (_db) {
        case 1:
          executor = obx.Executor(dbDir, _tracker);
          break;
        case 2:
          executor = await sqf.Executor.create(
              Directory(path.join(dbDir.path, 'bench.db')), _tracker);
          break;
        case 3:
          executor = await hive.Executor.create(dbDir, _tracker);
          break;
        case 4:
          executor = await hive_lazy.Executor.create(dbDir, _tracker);
          break;
        case 5:
          executor = await cf.Executor.create(dbDir, _tracker);
          break;
        case 6:
          executor = await isar_sync.Executor.create(dbDir, _tracker);
          break;
        default:
          throw Exception('Unknown executor');
>>>>>>> f4a339d6
      }
      await _runBenchmarkOn(executor);
    } finally {
      await executor?.close();
      if (dbDir.existsSync()) dbDir.deleteSync(recursive: true);
    }
  }

  Future<void> printResult(String value) async {
    setState(() => _result = value);
    await Future.delayed(Duration(seconds: 0)); // yield to re-render
  }

  Future<void> _runBenchmarkOn(ExecutorBase bench) async {
    final count = int.parse(_countController.value.text);

    // Before we start to benchmark: verify the executor works as expected.
    // assert() makes this only run in debug mode
    assert(await _testBenchmark(bench));

    _tracker.clear();
    final runs = int.parse(_runsController.value.text);

    try {
      switch (_mode) {
        case Mode.CRUD:
          for (var i = 0; i < runs; i++) {
            final inserts = bench.prepareData(count);
            await bench.insertMany(inserts);
            final ids = inserts.map((e) => e.id).toList(growable: false);
            final idsShuffled = (ids.toList(growable: false))..shuffle();
            await bench.readMany(idsShuffled, '(random)');
            final itemsOptional = await bench.readMany(ids);
            final items = bench.allNotNull(itemsOptional);
            bench.changeValues(items);
            await bench.updateMany(items);
            await bench.removeMany(ids);

            await printResult('$_mode: ${i + 1}/$runs finished');
          }

          _tracker.printTimes(avgOnly: true, functions: [
            'insertMany',
            'readMany',
            'readMany(random)',
            'updateMany',
            'removeMany',
          ]);
          break;

        case Mode.Queries:
          await printResult('Preparing data...');
          final inserts = bench.prepareData(count);
          await bench.insertMany(inserts);

          final relBench = await bench.createRelBenchmark();
          final relTargetsCount = 5;
          await relBench.insertData(count, relTargetsCount);
          final distinctSourceStrings =
              ExecutorBaseRel.distinctSourceStrings(count);

          final resultCounts = List<int>.filled(2, -1);

          for (var i = 0; i < runs; i++) {
            final qStringValue = inserts[(count / runs * i).floor()].tString;
            final qStringMatching = await bench.queryStringEquals(qStringValue);
            assert(qStringMatching.length == 1);

            final relResults = await relBench.queryWithLinks(
                'Source group #${i % distinctSourceStrings}',
                1,
                'Target #${(i + 1) % relTargetsCount}');
            RangeError.checkValueInInterval(
                relResults.length,
                count / 5 ~/ distinctSourceStrings ~/ 2 - 1,
                count / 5 ~/ distinctSourceStrings ~/ 2 + 1,
                'queryWithLinks results length');

            await printResult('$_mode: ${i + 1}/$runs finished');

            resultCounts[0] = qStringMatching.length;
            resultCounts[1] = relResults.length;
          }

          _tracker.printTimes(
              avgOnly: true,
              functions: ['queryStringEquals', 'queryWithLinks']);

          _print(<String>['', '']);
          _print(<String>['', 'Count']);
          _print(<String>['queryStringEquals', resultCounts[0].toString()]);
          _print(<String>['queryWithLinks', resultCounts[1].toString()]);

          // just so that the test after benchmarks passes
          await bench.removeMany(inserts.map((e) => e.id).toList());

          break;
      }
    } catch (e) {
      setState(() {
        _result = "Benchmark failed: $e";
      });
      return;
    }

    // Sanity check after the benchmark: subsequent runs must have same results.
    assert(await _testBenchmark(bench));
  }

  Future<bool> _testBenchmark(ExecutorBase bench) async {
    try {
      final count = 100;
      await bench.test(
          count: count,
          qString: _mode == Mode.Queries
              ? bench.prepareData((count / 2).floor()).last.tString
              : null);
    } catch (e) {
      setState(() {
        _result = "Executor test failed: $e";
      });
    }
    return true;
  }

  @override
  Widget build(BuildContext context) {
    // This method is rerun every time setState is called, for instance as done
    // by the _incrementCounter method above.
    //
    // The Flutter framework has been optimized to make rerunning build methods
    // fast, so that you can just rebuild anything that needs updating rather
    // than having to individually change instances of widgets.
    return Scaffold(
      appBar: AppBar(
        // Here we take the value from the MyHomePage object that was created by
        // the App.build method, and use it to set our appbar title.
        title: Text(widget.title),
      ),
      body: Center(
        // Center is a layout widget. It takes a single child and positions it
        // in the middle of the parent.
        child: Container(
            child: Column(
          mainAxisAlignment: MainAxisAlignment.center,
          children: [
            Row(children: [
              Spacer(),
              DropdownButton(
                  value: _db,
<<<<<<< HEAD
                  items: enumDropDownItems(DbEngine.values),
                  onChanged: (DbEngine? value) =>
                      configure(value!, _mode, _indexed)),
              Spacer(),
              DropdownButton(
                  value: _mode,
                  items: enumDropDownItems(Mode.values),
                  onChanged: (Mode? value) => configure(_db, value!, _indexed)),
              Spacer(),
              Text('Index'),
              if (_db == DbEngine.Hive)
                Text(' not available')
              else
                Switch(
                  value: _indexed,
                  onChanged: (bool value) => configure(_db, _mode, value),
                  activeTrackColor: Colors.yellow,
                  activeColor: Colors.orangeAccent,
                ),
              Spacer(),
            ]),
            Row(children: [
=======
                  items: [
                    DropdownMenuItem(
                      child: Text('ObjectBox'),
                      value: 1,
                    ),
                    DropdownMenuItem(
                      child: Text("sqflite"),
                      value: 2,
                    ),
                    DropdownMenuItem(
                      child: Text("Hive"),
                      value: 3,
                    ),
                    // These are currently not fully implemented:
                    // DropdownMenuItem(
                    //   child: Text("Hive Lazy"),
                    //   value: 4,
                    // ),
                    // DropdownMenuItem(
                    //   child: Text("Cloud Firestore"),
                    //   value: 5,
                    //   // max batch size for firestore is 500
                    //   onTap: () => _countController.text = '500',
                    // ),
                    DropdownMenuItem(
                      child: Text("Isar Sync"),
                      value: 6,
                    ),
                  ],
                  onChanged: (value) {
                    setState(() {
                      _db = value as int;
                    });
                  }),
>>>>>>> f4a339d6
              Spacer(),
              Expanded(
                  child: TextField(
                keyboardType: TextInputType.number,
                controller: _runsController,
                decoration: InputDecoration(
                  labelText: 'Runs',
                ),
              )),
              Spacer(),
              Expanded(
                  child: TextField(
                keyboardType: TextInputType.number,
                controller: _countController,
                decoration: InputDecoration(
                  labelText: 'Count',
                ),
              )),
              Spacer(),
            ]),
            Spacer(),
            Text(_result),
            Spacer(),
            Container(
                padding: EdgeInsets.symmetric(horizontal: 30),
                child: Table(
                    border: TableBorder(
                        horizontalInside:
                            BorderSide(color: const Color(0x55000000))),
                    children: _resultRows)),
            Spacer(),
          ],
        )),
      ),
      floatingActionButton: FloatingActionButton(
        onPressed: _runBenchmark,
        tooltip: 'Start',
        child: Icon(Icons.play_arrow),
      ), // This trailing comma makes auto-formatting nicer for build methods.
    );
  }
}

List<DropdownMenuItem<T>> enumDropDownItems<T>(List<T> values) => values
    .map((dynamic e) => DropdownMenuItem<T>(
          child:
              Text(e.toString().substring(e.runtimeType.toString().length + 1)),
          value: e,
        ))
    .toList();<|MERGE_RESOLUTION|>--- conflicted
+++ resolved
@@ -8,19 +8,13 @@
 
 import 'executor.dart';
 import 'hive_executor.dart' as hive;
+import 'isar_sync_executor.dart' as isar_sync;
 import 'model.dart';
 import 'obx_executor.dart' as obx;
 import 'sqf_executor.dart' as sqf;
-<<<<<<< HEAD
 
 // import 'hive_lazy_executor.dart' as hive_lazy;
 // import 'cf_executor.dart' as cf;
-=======
-import 'hive_executor.dart' as hive;
-import 'hive_lazy_executor.dart' as hive_lazy;
-import 'cf_executor.dart' as cf;
-import 'isar_sync_executor.dart' as isar_sync;
->>>>>>> f4a339d6
 import 'time_tracker.dart';
 
 void main() {
@@ -72,7 +66,7 @@
   _MyHomePageState createState() => _MyHomePageState();
 }
 
-enum DbEngine { ObjectBox, sqflite, Hive }
+enum DbEngine { ObjectBox, sqflite, Hive, IsarSync }
 
 enum Mode { CRUD, Queries }
 
@@ -128,6 +122,8 @@
             Directory(path.join(dbDir.path, 'bench.db')), _tracker);
       case DbEngine.Hive:
         return hive.Executor.create<T>(dbDir, _tracker);
+      case DbEngine.IsarSync:
+        return isar_sync.Executor.create<T>(dbDir, _tracker);
       // case 4:
       //   return hive_lazy.Executor.create<T>(dbDir, _tracker);
       // case 5:
@@ -151,35 +147,10 @@
 
     ExecutorBase? executor;
     try {
-<<<<<<< HEAD
       if (indexed) {
         executor = await _createExecutor<TestEntityIndexed>(dbDir);
       } else {
         executor = await _createExecutor<TestEntityPlain>(dbDir);
-=======
-      switch (_db) {
-        case 1:
-          executor = obx.Executor(dbDir, _tracker);
-          break;
-        case 2:
-          executor = await sqf.Executor.create(
-              Directory(path.join(dbDir.path, 'bench.db')), _tracker);
-          break;
-        case 3:
-          executor = await hive.Executor.create(dbDir, _tracker);
-          break;
-        case 4:
-          executor = await hive_lazy.Executor.create(dbDir, _tracker);
-          break;
-        case 5:
-          executor = await cf.Executor.create(dbDir, _tracker);
-          break;
-        case 6:
-          executor = await isar_sync.Executor.create(dbDir, _tracker);
-          break;
-        default:
-          throw Exception('Unknown executor');
->>>>>>> f4a339d6
       }
       await _runBenchmarkOn(executor);
     } finally {
@@ -330,7 +301,6 @@
               Spacer(),
               DropdownButton(
                   value: _db,
-<<<<<<< HEAD
                   items: enumDropDownItems(DbEngine.values),
                   onChanged: (DbEngine? value) =>
                       configure(value!, _mode, _indexed)),
@@ -353,42 +323,6 @@
               Spacer(),
             ]),
             Row(children: [
-=======
-                  items: [
-                    DropdownMenuItem(
-                      child: Text('ObjectBox'),
-                      value: 1,
-                    ),
-                    DropdownMenuItem(
-                      child: Text("sqflite"),
-                      value: 2,
-                    ),
-                    DropdownMenuItem(
-                      child: Text("Hive"),
-                      value: 3,
-                    ),
-                    // These are currently not fully implemented:
-                    // DropdownMenuItem(
-                    //   child: Text("Hive Lazy"),
-                    //   value: 4,
-                    // ),
-                    // DropdownMenuItem(
-                    //   child: Text("Cloud Firestore"),
-                    //   value: 5,
-                    //   // max batch size for firestore is 500
-                    //   onTap: () => _countController.text = '500',
-                    // ),
-                    DropdownMenuItem(
-                      child: Text("Isar Sync"),
-                      value: 6,
-                    ),
-                  ],
-                  onChanged: (value) {
-                    setState(() {
-                      _db = value as int;
-                    });
-                  }),
->>>>>>> f4a339d6
               Spacer(),
               Expanded(
                   child: TextField(
