import 'package:objectbox/objectbox.dart';
import 'package:hive/hive.dart';
import 'package:isar/isar.dart' as isar;

part 'model.g.dart';

<<<<<<< HEAD
abstract class EntityWithSettableId {
  int get id;
  set id(int value);
}

abstract class TestEntity extends EntityWithSettableId {
  String get tString;

  int get tInt; // 32-bit

  int get tLong; // 64-bit
  set tLong(int value);

  double get tDouble;

  static Map<String, dynamic> toMap(TestEntity object) => <String, dynamic>{
        'id': object.id == 0 ? null : object.id,
        'tString': object.tString,
        'tInt': object.tInt,
        'tLong': object.tLong,
        'tDouble': object.tDouble
      };
}

=======
@isar.Collection()
>>>>>>> f4a339d6
@Entity()
@HiveType(typeId: 1)
class TestEntityPlain implements TestEntity {
  @HiveField(0)
  int id;

  @HiveField(1)
  String tString;

  @Property(type: PropertyType.int)
  @HiveField(2)
  int tInt; // 32-bit

  @HiveField(3)
  int tLong; // 64-bit

  @HiveField(4)
  double tDouble;

  TestEntityPlain(this.id, this.tString, this.tInt, this.tLong, this.tDouble);

<<<<<<< HEAD
  static TestEntityPlain fromMap(Map<String, dynamic> map) => TestEntityPlain(
=======
  TestEntity.forIsar()
      : id = 0,
        tString = '',
        tInt = 0,
        tLong = 0,
        tDouble = 0;

  static Map<String, dynamic> toMap(TestEntity object) => <String, dynamic>{
        'id': object.id == 0 ? null : object.id,
        'tString': object.tString,
        'tInt': object.tInt,
        'tLong': object.tLong,
        'tDouble': object.tDouble
      };

  static TestEntity fromMap(Map<String, dynamic> map) => TestEntity(
>>>>>>> f4a339d6
      map['id'] ?? 0,
      map['tString'],
      map['tInt'],
      map['tLong'],
      map['tDouble']);
}

// A separate entity for queried data so that indexes don't change CRUD results.
@isar.Collection()
@Entity()
@HiveType(typeId: 2)
class TestEntityIndexed implements TestEntity {
  @HiveField(0)
  int id;

  @isar.Index()
  @Index()
  @HiveField(1)
  String tString;

  @Index()
  @Property(type: PropertyType.int)
  @HiveField(2)
  int tInt; // 32-bit

  @HiveField(3)
  int tLong; // 64-bit

  @HiveField(4)
  double tDouble;

<<<<<<< HEAD
  TestEntityIndexed(this.id, this.tString, this.tInt, this.tLong, this.tDouble);

  static TestEntityIndexed fromMap(Map<String, dynamic> map) =>
      TestEntityIndexed(map['id'] ?? 0, map['tString'], map['tInt'],
          map['tLong'], map['tDouble']);
}

abstract class RelSourceEntity extends EntityWithSettableId {
  int get id;

  set id(int value);

  String get tString;

  int get tLong;

  int get relTargetId;

  static Map<String, dynamic> toMap(RelSourceEntity object) =>
=======
  TestEntityIndexed.forIsar()
      : id = 0,
        tString = '';

  static Map<String, dynamic> toMap(TestEntityIndexed object) =>
>>>>>>> f4a339d6
      <String, dynamic>{
        'id': object.id == 0 ? null : object.id,
        'tString': object.tString,
        'tLong': object.tLong,
        'relTargetId': object.relTargetId,
      };
}

@Entity()
@HiveType(typeId: 3)
class RelSourceEntityPlain implements RelSourceEntity {
  @HiveField(0)
  int id;

  @HiveField(1)
  final String tString;

  @HiveField(2)
  final int tLong; // 64-bit

  final obxRelTarget = ToOne<RelTargetEntity>();

  @Transient()
  @HiveField(3)
  final int relTargetId;

  RelSourceEntityPlain(this.id, this.tString, this.tLong,
      [this.relTargetId = 0]) {
    obxRelTarget.targetId = relTargetId;
  }

  static RelSourceEntityPlain fromMap(Map<String, dynamic> map) =>
      RelSourceEntityPlain(
          map['id'] ?? 0, map['tString'], map['tLong'], map['relTargetId']);
}

@Entity()
@HiveType(typeId: 4)
class RelSourceEntityIndexed implements RelSourceEntity {
  @HiveField(0)
  int id;

  @Index()
  @HiveField(1)
  final String tString;

  @HiveField(2)
  final int tLong; // 64-bit

  final obxRelTarget = ToOne<RelTargetEntity>();

  @Transient()
  @HiveField(3)
  final int relTargetId;

  RelSourceEntityIndexed(this.id, this.tString, this.tLong,
      [this.relTargetId = 0]) {
    obxRelTarget.targetId = relTargetId;
  }

  static RelSourceEntityIndexed fromMap(Map<String, dynamic> map) =>
      RelSourceEntityIndexed(
          map['id'] ?? 0, map['tString'], map['tLong'], map['relTargetId']);
}

@Entity()
@HiveType(typeId: 5)
class RelTargetEntity extends EntityWithSettableId {
  @HiveField(0)
  int id;

  @HiveField(1)
  String name;

  RelTargetEntity(this.id, this.name);

  static Map<String, dynamic> toMap(RelTargetEntity object) =>
      <String, dynamic>{
        'id': object.id == 0 ? null : object.id,
        'name': object.name
      };

  static RelTargetEntity fromMap(Map<String, dynamic> map) =>
      RelTargetEntity(map['id'] ?? 0, map['name']);
}<|MERGE_RESOLUTION|>--- conflicted
+++ resolved
@@ -4,7 +4,6 @@
 
 part 'model.g.dart';
 
-<<<<<<< HEAD
 abstract class EntityWithSettableId {
   int get id;
   set id(int value);
@@ -29,11 +28,9 @@
       };
 }
 
-=======
+@Entity()
+@HiveType(typeId: 1)
 @isar.Collection()
->>>>>>> f4a339d6
-@Entity()
-@HiveType(typeId: 1)
 class TestEntityPlain implements TestEntity {
   @HiveField(0)
   int id;
@@ -53,26 +50,14 @@
 
   TestEntityPlain(this.id, this.tString, this.tInt, this.tLong, this.tDouble);
 
-<<<<<<< HEAD
-  static TestEntityPlain fromMap(Map<String, dynamic> map) => TestEntityPlain(
-=======
-  TestEntity.forIsar()
+  TestEntityPlain.forIsar()
       : id = 0,
         tString = '',
         tInt = 0,
         tLong = 0,
         tDouble = 0;
 
-  static Map<String, dynamic> toMap(TestEntity object) => <String, dynamic>{
-        'id': object.id == 0 ? null : object.id,
-        'tString': object.tString,
-        'tInt': object.tInt,
-        'tLong': object.tLong,
-        'tDouble': object.tDouble
-      };
-
-  static TestEntity fromMap(Map<String, dynamic> map) => TestEntity(
->>>>>>> f4a339d6
+  static TestEntityPlain fromMap(Map<String, dynamic> map) => TestEntityPlain(
       map['id'] ?? 0,
       map['tString'],
       map['tInt'],
@@ -81,21 +66,22 @@
 }
 
 // A separate entity for queried data so that indexes don't change CRUD results.
+@Entity()
+@HiveType(typeId: 2)
 @isar.Collection()
-@Entity()
-@HiveType(typeId: 2)
 class TestEntityIndexed implements TestEntity {
   @HiveField(0)
   int id;
 
+  @Index()
+  @HiveField(1)
   @isar.Index()
-  @Index()
-  @HiveField(1)
   String tString;
 
   @Index()
   @Property(type: PropertyType.int)
   @HiveField(2)
+  @isar.Index()
   int tInt; // 32-bit
 
   @HiveField(3)
@@ -104,8 +90,14 @@
   @HiveField(4)
   double tDouble;
 
-<<<<<<< HEAD
   TestEntityIndexed(this.id, this.tString, this.tInt, this.tLong, this.tDouble);
+
+  TestEntityIndexed.forIsar()
+      : id = 0,
+        tString = '',
+        tInt = 0,
+        tLong = 0,
+        tDouble = 0;
 
   static TestEntityIndexed fromMap(Map<String, dynamic> map) =>
       TestEntityIndexed(map['id'] ?? 0, map['tString'], map['tInt'],
@@ -124,13 +116,6 @@
   int get relTargetId;
 
   static Map<String, dynamic> toMap(RelSourceEntity object) =>
-=======
-  TestEntityIndexed.forIsar()
-      : id = 0,
-        tString = '';
-
-  static Map<String, dynamic> toMap(TestEntityIndexed object) =>
->>>>>>> f4a339d6
       <String, dynamic>{
         'id': object.id == 0 ? null : object.id,
         'tString': object.tString,
